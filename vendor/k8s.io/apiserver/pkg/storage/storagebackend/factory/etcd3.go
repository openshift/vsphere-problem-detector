/*
Copyright 2016 The Kubernetes Authors.

Licensed under the Apache License, Version 2.0 (the "License");
you may not use this file except in compliance with the License.
You may obtain a copy of the License at

    http://www.apache.org/licenses/LICENSE-2.0

Unless required by applicable law or agreed to in writing, software
distributed under the License is distributed on an "AS IS" BASIS,
WITHOUT WARRANTIES OR CONDITIONS OF ANY KIND, either express or implied.
See the License for the specific language governing permissions and
limitations under the License.
*/

package factory

import (
	"context"
	"fmt"
	"log"
	"math/rand"
	"net"
	"net/url"
	"os"
	"path"
	"strings"
	"sync"
	"time"

	grpcprom "github.com/grpc-ecosystem/go-grpc-prometheus"
	"go.etcd.io/etcd/client/pkg/v3/logutil"
	"go.etcd.io/etcd/client/pkg/v3/transport"
	clientv3 "go.etcd.io/etcd/client/v3"
	"go.opentelemetry.io/contrib/instrumentation/google.golang.org/grpc/otelgrpc"
	"go.uber.org/zap"
	"go.uber.org/zap/zapcore"
	"golang.org/x/time/rate"
	"google.golang.org/grpc"
	"k8s.io/klog/v2"

	"k8s.io/apimachinery/pkg/runtime"
	utilnet "k8s.io/apimachinery/pkg/util/net"
	utilruntime "k8s.io/apimachinery/pkg/util/runtime"
	"k8s.io/apimachinery/pkg/util/wait"
	genericfeatures "k8s.io/apiserver/pkg/features"
	"k8s.io/apiserver/pkg/server/egressselector"
	"k8s.io/apiserver/pkg/storage"
	"k8s.io/apiserver/pkg/storage/etcd3"
	"k8s.io/apiserver/pkg/storage/etcd3/metrics"
	"k8s.io/apiserver/pkg/storage/storagebackend"
	"k8s.io/apiserver/pkg/storage/value/encrypt/identity"
	utilfeature "k8s.io/apiserver/pkg/util/feature"
	"k8s.io/component-base/metrics/legacyregistry"
	tracing "k8s.io/component-base/tracing"
)

const (
	// The short keepalive timeout and interval have been chosen to aggressively
	// detect a failed etcd server without introducing much overhead.
	keepaliveTime    = 30 * time.Second
	keepaliveTimeout = 10 * time.Second

	// dialTimeout is the timeout for failing to establish a connection.
	// It is set to 20 seconds as times shorter than that will cause TLS connections to fail
	// on heavily loaded arm64 CPUs (issue #64649)
	dialTimeout = 20 * time.Second

	dbMetricsMonitorJitter = 0.5
)

// TODO(negz): Stop using a package scoped logger. At the time of writing we're
// creating an etcd client for each CRD. We need to pass each etcd client a
// logger or each client will create its own, which comes with a significant
// memory cost (around 20% of the API server's memory when hundreds of CRDs are
// present). The correct fix here is to not create a client per CRD. See
// https://github.com/kubernetes/kubernetes/issues/111476 for more.
var etcd3ClientLogger *zap.Logger

func init() {
	// grpcprom auto-registers (via an init function) their client metrics, since we are opting out of
	// using the global prometheus registry and using our own wrapped global registry,
	// we need to explicitly register these metrics to our global registry here.
	// For reference: https://github.com/kubernetes/kubernetes/pull/81387
	legacyregistry.RawMustRegister(grpcprom.DefaultClientMetrics)
	dbMetricsMonitors = make(map[string]struct{})

	l, err := logutil.CreateDefaultZapLogger(etcdClientDebugLevel())
	if err != nil {
		l = zap.NewNop()
	}
	etcd3ClientLogger = l.Named("etcd-client")
}

// etcdClientDebugLevel translates ETCD_CLIENT_DEBUG into zap log level.
// NOTE(negz): This is a copy of a private etcd client function:
// https://github.com/etcd-io/etcd/blob/v3.5.4/client/v3/logger.go#L47
func etcdClientDebugLevel() zapcore.Level {
	envLevel := os.Getenv("ETCD_CLIENT_DEBUG")
	if envLevel == "" || envLevel == "true" {
		return zapcore.InfoLevel
	}
	var l zapcore.Level
	if err := l.Set(envLevel); err == nil {
		log.Printf("Deprecated env ETCD_CLIENT_DEBUG value. Using default level: 'info'")
		return zapcore.InfoLevel
	}
	return l
}

func newETCD3HealthCheck(c storagebackend.Config, stopCh <-chan struct{}) (func() error, error) {
	timeout := storagebackend.DefaultHealthcheckTimeout
	if c.HealthcheckTimeout != time.Duration(0) {
		timeout = c.HealthcheckTimeout
	}
	return newETCD3Check(c, timeout, stopCh)
}

func newETCD3ReadyCheck(c storagebackend.Config, stopCh <-chan struct{}) (func() error, error) {
	timeout := storagebackend.DefaultReadinessTimeout
	if c.ReadycheckTimeout != time.Duration(0) {
		timeout = c.ReadycheckTimeout
	}
	return newETCD3Check(c, timeout, stopCh)
}

// atomic error acts as a cache for atomically store an error
// the error is only updated if the timestamp is more recent than
// current stored error.
type atomicLastError struct {
	mu        sync.RWMutex
	err       error
	timestamp time.Time
}

func (a *atomicLastError) Store(err error, t time.Time) {
	a.mu.Lock()
	defer a.mu.Unlock()
	if a.timestamp.IsZero() || a.timestamp.Before(t) {
		a.err = err
		a.timestamp = t
	}
}

func (a *atomicLastError) Load() error {
	a.mu.RLock()
	defer a.mu.RUnlock()
	return a.err
}

func newETCD3Check(c storagebackend.Config, timeout time.Duration, stopCh <-chan struct{}) (func() error, error) {
	// constructing the etcd v3 client blocks and times out if etcd is not available.
	// retry in a loop in the background until we successfully create the client, storing the client or error encountered

	lock := sync.RWMutex{}
<<<<<<< HEAD
	var prober *etcd3Prober
	clientErr := fmt.Errorf("etcd client connection not yet established")

	go wait.PollUntil(time.Second, func() (bool, error) {
		newProber, err := newETCD3Prober(c)
=======
	var prober *etcd3ProberMonitor
	clientErr := fmt.Errorf("etcd client connection not yet established")

	go wait.PollImmediateUntil(time.Second, func() (bool, error) {
>>>>>>> 50cd01c0
		lock.Lock()
		defer lock.Unlock()
		newProber, err := newETCD3ProberMonitor(c)
		// Ensure that server is already not shutting down.
		select {
		case <-stopCh:
			if err == nil {
				newProber.Close()
			}
			return true, nil
		default:
		}
		if err != nil {
			clientErr = err
			return false, nil
		}
		prober = newProber
		clientErr = nil
		return true, nil
	}, stopCh)

	// Close the client on shutdown.
	go func() {
		defer utilruntime.HandleCrash()
		<-stopCh

		lock.Lock()
		defer lock.Unlock()
		if prober != nil {
			prober.Close()
			clientErr = fmt.Errorf("server is shutting down")
		}
	}()

	// limit to a request every half of the configured timeout with a maximum burst of one
	// rate limited requests will receive the last request sent error (note: not the last received response)
	limiter := rate.NewLimiter(rate.Every(timeout/2), 1)
	// initial state is the clientErr
	lastError := &atomicLastError{err: fmt.Errorf("etcd client connection not yet established")}

	return func() error {
		// Given that client is closed on shutdown we hold the lock for
		// the entire period of healthcheck call to ensure that client will
		// not be closed during healthcheck.
		// Given that healthchecks has a 2s timeout, worst case of blocking
		// shutdown for additional 2s seems acceptable.
		lock.RLock()
		defer lock.RUnlock()

		if clientErr != nil {
			return clientErr
		}
		if limiter.Allow() == false {
			return lastError.Load()
		}
		ctx, cancel := context.WithTimeout(context.Background(), timeout)
		defer cancel()
		now := time.Now()
		err := prober.Probe(ctx)
		lastError.Store(err, now)
		return err
	}, nil
}

<<<<<<< HEAD
func newETCD3Prober(c storagebackend.Config) (*etcd3Prober, error) {
=======
func newETCD3ProberMonitor(c storagebackend.Config) (*etcd3ProberMonitor, error) {
>>>>>>> 50cd01c0
	client, err := newETCD3Client(c.Transport)
	if err != nil {
		return nil, err
	}
<<<<<<< HEAD
	return &etcd3Prober{
		client: client,
		prefix: c.Prefix,
	}, nil
}

type etcd3Prober struct {
	prefix string
=======
	return &etcd3ProberMonitor{
		client:    client,
		prefix:    c.Prefix,
		endpoints: c.Transport.ServerList,
	}, nil
}

type etcd3ProberMonitor struct {
	prefix    string
	endpoints []string
>>>>>>> 50cd01c0

	mux    sync.RWMutex
	client *clientv3.Client
	closed bool
}

<<<<<<< HEAD
func (p *etcd3Prober) Close() error {
	p.mux.Lock()
	defer p.mux.Unlock()
	if !p.closed {
		p.closed = true
		return p.client.Close()
	}
	return fmt.Errorf("prober was closed")
}

func (p *etcd3Prober) Probe(ctx context.Context) error {
	p.mux.RLock()
	defer p.mux.RUnlock()
	if p.closed {
		return fmt.Errorf("prober was closed")
	}
	// See https://github.com/etcd-io/etcd/blob/c57f8b3af865d1b531b979889c602ba14377420e/etcdctl/ctlv3/command/ep_command.go#L118
	_, err := p.client.Get(ctx, path.Join("/", p.prefix, "health"))
=======
func (t *etcd3ProberMonitor) Close() error {
	t.mux.Lock()
	defer t.mux.Unlock()
	if !t.closed {
		t.closed = true
		return t.client.Close()
	}
	return fmt.Errorf("closed")
}

func (t *etcd3ProberMonitor) Probe(ctx context.Context) error {
	t.mux.RLock()
	defer t.mux.RUnlock()
	if t.closed {
		return fmt.Errorf("closed")
	}
	// See https://github.com/etcd-io/etcd/blob/c57f8b3af865d1b531b979889c602ba14377420e/etcdctl/ctlv3/command/ep_command.go#L118
	_, err := t.client.Get(ctx, path.Join("/", t.prefix, "health"))
>>>>>>> 50cd01c0
	if err != nil {
		return fmt.Errorf("error getting data from etcd: %w", err)
	}
	return nil
}

<<<<<<< HEAD
=======
func (t *etcd3ProberMonitor) Monitor(ctx context.Context) (metrics.StorageMetrics, error) {
	t.mux.RLock()
	defer t.mux.RUnlock()
	if t.closed {
		return metrics.StorageMetrics{}, fmt.Errorf("closed")
	}
	status, err := t.client.Status(ctx, t.endpoints[rand.Int()%len(t.endpoints)])
	if err != nil {
		return metrics.StorageMetrics{}, err
	}
	return metrics.StorageMetrics{
		Size: status.DbSize,
	}, nil
}

>>>>>>> 50cd01c0
var newETCD3Client = func(c storagebackend.TransportConfig) (*clientv3.Client, error) {
	tlsInfo := transport.TLSInfo{
		CertFile:      c.CertFile,
		KeyFile:       c.KeyFile,
		TrustedCAFile: c.TrustedCAFile,
	}
	tlsConfig, err := tlsInfo.ClientConfig()
	if err != nil {
		return nil, err
	}
	// NOTE: Client relies on nil tlsConfig
	// for non-secure connections, update the implicit variable
	if len(c.CertFile) == 0 && len(c.KeyFile) == 0 && len(c.TrustedCAFile) == 0 {
		tlsConfig = nil
	}
	networkContext := egressselector.Etcd.AsNetworkContext()
	var egressDialer utilnet.DialFunc
	if c.EgressLookup != nil {
		egressDialer, err = c.EgressLookup(networkContext)
		if err != nil {
			return nil, err
		}
	}
	dialOptions := []grpc.DialOption{
		grpc.WithBlock(), // block until the underlying connection is up
		// use chained interceptors so that the default (retry and backoff) interceptors are added.
		// otherwise they will be overwritten by the metric interceptor.
		//
		// these optional interceptors will be placed after the default ones.
		// which seems to be what we want as the metrics will be collected on each attempt (retry)
		grpc.WithChainUnaryInterceptor(grpcprom.UnaryClientInterceptor),
		grpc.WithChainStreamInterceptor(grpcprom.StreamClientInterceptor),
	}
	if utilfeature.DefaultFeatureGate.Enabled(genericfeatures.APIServerTracing) {
		tracingOpts := []otelgrpc.Option{
			otelgrpc.WithPropagators(tracing.Propagators()),
			otelgrpc.WithTracerProvider(c.TracerProvider),
		}
		// Even with Noop  TracerProvider, the otelgrpc still handles context propagation.
		// See https://github.com/open-telemetry/opentelemetry-go/tree/main/example/passthrough
		dialOptions = append(dialOptions,
			grpc.WithUnaryInterceptor(otelgrpc.UnaryClientInterceptor(tracingOpts...)),
			grpc.WithStreamInterceptor(otelgrpc.StreamClientInterceptor(tracingOpts...)))
	}
	if egressDialer != nil {
		dialer := func(ctx context.Context, addr string) (net.Conn, error) {
			if strings.Contains(addr, "//") {
				// etcd client prior to 3.5 passed URLs to dialer, normalize to address
				u, err := url.Parse(addr)
				if err != nil {
					return nil, err
				}
				addr = u.Host
			}
			return egressDialer(ctx, "tcp", addr)
		}
		dialOptions = append(dialOptions, grpc.WithContextDialer(dialer))
	}

	cfg := clientv3.Config{
		DialTimeout:          dialTimeout,
		DialKeepAliveTime:    keepaliveTime,
		DialKeepAliveTimeout: keepaliveTimeout,
		DialOptions:          dialOptions,
		Endpoints:            c.ServerList,
		TLS:                  tlsConfig,
		Logger:               etcd3ClientLogger,
	}

	return clientv3.New(cfg)
}

type runningCompactor struct {
	interval time.Duration
	cancel   context.CancelFunc
	client   *clientv3.Client
	refs     int
}

var (
	// compactorsMu guards access to compactors map
	compactorsMu sync.Mutex
	compactors   = map[string]*runningCompactor{}
	// dbMetricsMonitorsMu guards access to dbMetricsMonitors map
	dbMetricsMonitorsMu sync.Mutex
	dbMetricsMonitors   map[string]struct{}
)

// startCompactorOnce start one compactor per transport. If the interval get smaller on repeated calls, the
// compactor is replaced. A destroy func is returned. If all destroy funcs with the same transport are called,
// the compactor is stopped.
func startCompactorOnce(c storagebackend.TransportConfig, interval time.Duration) (func(), error) {
	compactorsMu.Lock()
	defer compactorsMu.Unlock()

	key := fmt.Sprintf("%v", c) // gives: {[server1 server2] keyFile certFile caFile}
	if compactor, foundBefore := compactors[key]; !foundBefore || compactor.interval > interval {
		compactorClient, err := newETCD3Client(c)
		if err != nil {
			return nil, err
		}

		if foundBefore {
			// replace compactor
			compactor.cancel()
			compactor.client.Close()
		} else {
			// start new compactor
			compactor = &runningCompactor{}
			compactors[key] = compactor
		}

		ctx, cancel := context.WithCancel(context.Background())

		compactor.interval = interval
		compactor.cancel = cancel
		compactor.client = compactorClient

		etcd3.StartCompactor(ctx, compactorClient, interval)
	}

	compactors[key].refs++

	return func() {
		compactorsMu.Lock()
		defer compactorsMu.Unlock()

		compactor := compactors[key]
		compactor.refs--
		if compactor.refs == 0 {
			compactor.cancel()
			compactor.client.Close()
			delete(compactors, key)
		}
	}, nil
}

func newETCD3Storage(c storagebackend.ConfigForResource, newFunc func() runtime.Object) (storage.Interface, DestroyFunc, error) {
	stopCompactor, err := startCompactorOnce(c.Transport, c.CompactionInterval)
	if err != nil {
		return nil, nil, err
	}

	client, err := newETCD3Client(c.Transport)
	if err != nil {
		stopCompactor()
		return nil, nil, err
	}

	// decorate the KV instance so we can track etcd latency per request.
	client.KV = etcd3.NewETCDLatencyTracker(client.KV)

	stopDBSizeMonitor, err := startDBSizeMonitorPerEndpoint(client, c.DBMetricPollInterval)
	if err != nil {
		return nil, nil, err
	}

	var once sync.Once
	destroyFunc := func() {
		// we know that storage destroy funcs are called multiple times (due to reuse in subresources).
		// Hence, we only destroy once.
		// TODO: fix duplicated storage destroy calls higher level
		once.Do(func() {
			stopCompactor()
			stopDBSizeMonitor()
			client.Close()
		})
	}
	transformer := c.Transformer
	if transformer == nil {
		transformer = identity.NewEncryptCheckTransformer()
	}
	return etcd3.New(client, c.Codec, newFunc, c.Prefix, c.GroupResource, transformer, c.Paging, c.LeaseManagerConfig), destroyFunc, nil
}

// startDBSizeMonitorPerEndpoint starts a loop to monitor etcd database size and update the
// corresponding metric etcd_db_total_size_in_bytes for each etcd server endpoint.
// Deprecated: Will be replaced with newETCD3ProberMonitor
func startDBSizeMonitorPerEndpoint(client *clientv3.Client, interval time.Duration) (func(), error) {
	if interval == 0 {
		return func() {}, nil
	}
	dbMetricsMonitorsMu.Lock()
	defer dbMetricsMonitorsMu.Unlock()

	ctx, cancel := context.WithCancel(context.Background())
	for _, ep := range client.Endpoints() {
		if _, found := dbMetricsMonitors[ep]; found {
			continue
		}
		dbMetricsMonitors[ep] = struct{}{}
		endpoint := ep
		klog.V(4).Infof("Start monitoring storage db size metric for endpoint %s with polling interval %v", endpoint, interval)
		go wait.JitterUntilWithContext(ctx, func(context.Context) {
			epStatus, err := client.Maintenance.Status(ctx, endpoint)
			if err != nil {
				klog.V(4).Infof("Failed to get storage db size for ep %s: %v", endpoint, err)
				metrics.UpdateEtcdDbSize(endpoint, -1)
			} else {
				metrics.UpdateEtcdDbSize(endpoint, epStatus.DbSize)
			}
		}, interval, dbMetricsMonitorJitter, true)
	}

	return func() {
		cancel()
	}, nil
}<|MERGE_RESOLUTION|>--- conflicted
+++ resolved
@@ -154,18 +154,10 @@
 	// retry in a loop in the background until we successfully create the client, storing the client or error encountered
 
 	lock := sync.RWMutex{}
-<<<<<<< HEAD
-	var prober *etcd3Prober
-	clientErr := fmt.Errorf("etcd client connection not yet established")
-
-	go wait.PollUntil(time.Second, func() (bool, error) {
-		newProber, err := newETCD3Prober(c)
-=======
 	var prober *etcd3ProberMonitor
 	clientErr := fmt.Errorf("etcd client connection not yet established")
 
 	go wait.PollImmediateUntil(time.Second, func() (bool, error) {
->>>>>>> 50cd01c0
 		lock.Lock()
 		defer lock.Unlock()
 		newProber, err := newETCD3ProberMonitor(c)
@@ -230,25 +222,11 @@
 	}, nil
 }
 
-<<<<<<< HEAD
-func newETCD3Prober(c storagebackend.Config) (*etcd3Prober, error) {
-=======
 func newETCD3ProberMonitor(c storagebackend.Config) (*etcd3ProberMonitor, error) {
->>>>>>> 50cd01c0
 	client, err := newETCD3Client(c.Transport)
 	if err != nil {
 		return nil, err
 	}
-<<<<<<< HEAD
-	return &etcd3Prober{
-		client: client,
-		prefix: c.Prefix,
-	}, nil
-}
-
-type etcd3Prober struct {
-	prefix string
-=======
 	return &etcd3ProberMonitor{
 		client:    client,
 		prefix:    c.Prefix,
@@ -259,33 +237,12 @@
 type etcd3ProberMonitor struct {
 	prefix    string
 	endpoints []string
->>>>>>> 50cd01c0
 
 	mux    sync.RWMutex
 	client *clientv3.Client
 	closed bool
 }
 
-<<<<<<< HEAD
-func (p *etcd3Prober) Close() error {
-	p.mux.Lock()
-	defer p.mux.Unlock()
-	if !p.closed {
-		p.closed = true
-		return p.client.Close()
-	}
-	return fmt.Errorf("prober was closed")
-}
-
-func (p *etcd3Prober) Probe(ctx context.Context) error {
-	p.mux.RLock()
-	defer p.mux.RUnlock()
-	if p.closed {
-		return fmt.Errorf("prober was closed")
-	}
-	// See https://github.com/etcd-io/etcd/blob/c57f8b3af865d1b531b979889c602ba14377420e/etcdctl/ctlv3/command/ep_command.go#L118
-	_, err := p.client.Get(ctx, path.Join("/", p.prefix, "health"))
-=======
 func (t *etcd3ProberMonitor) Close() error {
 	t.mux.Lock()
 	defer t.mux.Unlock()
@@ -304,15 +261,12 @@
 	}
 	// See https://github.com/etcd-io/etcd/blob/c57f8b3af865d1b531b979889c602ba14377420e/etcdctl/ctlv3/command/ep_command.go#L118
 	_, err := t.client.Get(ctx, path.Join("/", t.prefix, "health"))
->>>>>>> 50cd01c0
 	if err != nil {
 		return fmt.Errorf("error getting data from etcd: %w", err)
 	}
 	return nil
 }
 
-<<<<<<< HEAD
-=======
 func (t *etcd3ProberMonitor) Monitor(ctx context.Context) (metrics.StorageMetrics, error) {
 	t.mux.RLock()
 	defer t.mux.RUnlock()
@@ -328,7 +282,6 @@
 	}, nil
 }
 
->>>>>>> 50cd01c0
 var newETCD3Client = func(c storagebackend.TransportConfig) (*clientv3.Client, error) {
 	tlsInfo := transport.TLSInfo{
 		CertFile:      c.CertFile,
