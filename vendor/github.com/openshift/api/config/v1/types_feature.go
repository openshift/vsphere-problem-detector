package v1

import (
	"fmt"

	metav1 "k8s.io/apimachinery/pkg/apis/meta/v1"
)

// +genclient
// +genclient:nonNamespaced
// +k8s:deepcopy-gen:interfaces=k8s.io/apimachinery/pkg/runtime.Object

// Feature holds cluster-wide information about feature gates.  The canonical name is `cluster`
//
// Compatibility level 1: Stable within a major release for a minimum of 12 months or 3 minor releases (whichever is longer).
// +openshift:compatibility-gen:level=1
type FeatureGate struct {
	metav1.TypeMeta `json:",inline"`

	// metadata is the standard object's metadata.
	// More info: https://git.k8s.io/community/contributors/devel/sig-architecture/api-conventions.md#metadata
	metav1.ObjectMeta `json:"metadata,omitempty"`

	// spec holds user settable values for configuration
	// +kubebuilder:validation:Required
	// +required
	Spec FeatureGateSpec `json:"spec"`
	// status holds observed values from the cluster. They may not be overridden.
	// +optional
	Status FeatureGateStatus `json:"status"`
}

type FeatureSet string

var (
	// Default feature set that allows upgrades.
	Default FeatureSet = ""

	// TechPreviewNoUpgrade turns on tech preview features that are not part of the normal supported platform. Turning
	// this feature set on CANNOT BE UNDONE and PREVENTS UPGRADES.
	TechPreviewNoUpgrade FeatureSet = "TechPreviewNoUpgrade"

	// CustomNoUpgrade allows the enabling or disabling of any feature. Turning this feature set on IS NOT SUPPORTED, CANNOT BE UNDONE, and PREVENTS UPGRADES.
	// Because of its nature, this setting cannot be validated.  If you have any typos or accidentally apply invalid combinations
	// your cluster may fail in an unrecoverable way.
	CustomNoUpgrade FeatureSet = "CustomNoUpgrade"

	// TopologyManager enables ToplogyManager support. Upgrades are enabled with this feature.
	LatencySensitive FeatureSet = "LatencySensitive"
)

type FeatureGateSpec struct {
	FeatureGateSelection `json:",inline"`
}

// +union
type FeatureGateSelection struct {
	// featureSet changes the list of features in the cluster.  The default is empty.  Be very careful adjusting this setting.
	// Turning on or off features may cause irreversible changes in your cluster which cannot be undone.
	// +unionDiscriminator
	// +optional
	FeatureSet FeatureSet `json:"featureSet,omitempty"`

	// customNoUpgrade allows the enabling or disabling of any feature. Turning this feature set on IS NOT SUPPORTED, CANNOT BE UNDONE, and PREVENTS UPGRADES.
	// Because of its nature, this setting cannot be validated.  If you have any typos or accidentally apply invalid combinations
	// your cluster may fail in an unrecoverable way.  featureSet must equal "CustomNoUpgrade" must be set to use this field.
	// +optional
	// +nullable
	CustomNoUpgrade *CustomFeatureGates `json:"customNoUpgrade,omitempty"`
}

type CustomFeatureGates struct {
	// enabled is a list of all feature gates that you want to force on
	// +optional
	Enabled []FeatureGateName `json:"enabled,omitempty"`
	// disabled is a list of all feature gates that you want to force off
	// +optional
	Disabled []FeatureGateName `json:"disabled,omitempty"`
}

// FeatureGateName is a string to enforce patterns on the name of a FeatureGate
// +kubebuilder:validation:Pattern=`^([A-Za-z0-9-]+\.)*[A-Za-z0-9-]+\.?$`
type FeatureGateName string

type FeatureGateStatus struct {
	// conditions represent the observations of the current state.
	// Known .status.conditions.type are: "DeterminationDegraded"
	// +listType=map
	// +listMapKey=type
	Conditions []metav1.Condition `json:"conditions,omitempty"`

	// featureGates contains a list of enabled and disabled featureGates that are keyed by payloadVersion.
	// Operators other than the CVO and cluster-config-operator, must read the .status.featureGates, locate
	// the version they are managing, find the enabled/disabled featuregates and make the operand and operator match.
	// The enabled/disabled values for a particular version may change during the life of the cluster as various
	// .spec.featureSet values are selected.
	// Operators may choose to restart their processes to pick up these changes, but remembering past enable/disable
	// lists is beyond the scope of this API and is the responsibility of individual operators.
	// Only featureGates with .version in the ClusterVersion.status will be present in this list.
	// +listType=map
	// +listMapKey=version
	FeatureGates []FeatureGateDetails `json:"featureGates"`
}

type FeatureGateDetails struct {
	// version matches the version provided by the ClusterVersion and in the ClusterOperator.Status.Versions field.
	// +kubebuilder:validation:Required
	// +required
	Version string `json:"version"`
	// enabled is a list of all feature gates that are enabled in the cluster for the named version.
	// +optional
	Enabled []FeatureGateAttributes `json:"enabled"`
	// disabled is a list of all feature gates that are disabled in the cluster for the named version.
	// +optional
	Disabled []FeatureGateAttributes `json:"disabled"`
}

type FeatureGateAttributes struct {
	// name is the name of the FeatureGate.
	// +kubebuilder:validation:Required
	Name FeatureGateName `json:"name"`

	// possible (probable?) future additions include
	// 1. support level (Stable, ServiceDeliveryOnly, TechPreview, DevPreview)
	// 2. description
}

// +k8s:deepcopy-gen:interfaces=k8s.io/apimachinery/pkg/runtime.Object

// Compatibility level 1: Stable within a major release for a minimum of 12 months or 3 minor releases (whichever is longer).
// +openshift:compatibility-gen:level=1
type FeatureGateList struct {
	metav1.TypeMeta `json:",inline"`

	// metadata is the standard list's metadata.
	// More info: https://git.k8s.io/community/contributors/devel/sig-architecture/api-conventions.md#metadata
	metav1.ListMeta `json:"metadata"`

	Items []FeatureGate `json:"items"`
}

type FeatureGateEnabledDisabled struct {
	Enabled  []FeatureGateDescription
	Disabled []FeatureGateDescription
}

// FeatureSets Contains a map of Feature names to Enabled/Disabled Feature.
//
// NOTE: The caller needs to make sure to check for the existence of the value
// using golang's existence field. A possible scenario is an upgrade where new
// FeatureSets are added and a controller has not been upgraded with a newer
// version of this file. In this upgrade scenario the map could return nil.
//
// example:
//
//	if featureSet, ok := FeatureSets["SomeNewFeature"]; ok { }
//
// If you put an item in either of these lists, put your area and name on it so we can find owners.
var FeatureSets = map[FeatureSet]*FeatureGateEnabledDisabled{
	Default: defaultFeatures,
	CustomNoUpgrade: {
		Enabled:  []FeatureGateDescription{},
		Disabled: []FeatureGateDescription{},
	},
	TechPreviewNoUpgrade: newDefaultFeatures().
<<<<<<< HEAD
		with(externalCloudProvider).
		with(externalCloudProviderGCP).
=======
		with(validatingAdmissionPolicy).
>>>>>>> 50cd01c0
		with(csiDriverSharedResource).
		with(nodeSwap).
		with(machineAPIProviderOpenStack).
		with(insightsConfigAPI).
<<<<<<< HEAD
		with(retroactiveDefaultStorageClass).
		with(pdbUnhealthyPodEvictionPolicy).
=======
>>>>>>> 50cd01c0
		with(dynamicResourceAllocation).
		with(gateGatewayAPI).
		with(maxUnavailableStatefulSet).
		without(eventedPleg).
		with(sigstoreImageVerification).
		with(gcpLabelsTags).
		with(vSphereStaticIPs).
		with(routeExternalCertificate).
		with(automatedEtcdBackup).
<<<<<<< HEAD
		without(machineAPIOperatorDisableMachineHealthCheckController).
		with(adminNetworkPolicy).
=======
		with(vSphereControlPlaneMachineset).
		without(machineAPIOperatorDisableMachineHealthCheckController).
		with(adminNetworkPolicy).
		with(dnsNameResolver).
		with(machineConfigNodes).
		with(metricsServer).
		without(installAlternateInfrastructureAWS).
		without(clusterAPIInstall).
>>>>>>> 50cd01c0
		toFeatures(defaultFeatures),
	LatencySensitive: newDefaultFeatures().
		toFeatures(defaultFeatures),
}

var defaultFeatures = &FeatureGateEnabledDisabled{
	Enabled: []FeatureGateDescription{
		openShiftPodSecurityAdmission,
		alibabaPlatform, // This is a bug, it should be TechPreviewNoUpgrade. This must be downgraded before 4.14 is shipped.
<<<<<<< HEAD
		cloudDualStackNodeIPs,
		externalCloudProviderAzure,
		externalCloudProviderExternal,
		privateHostedZoneAWS,
=======
		azureWorkloadIdentity,
		cloudDualStackNodeIPs,
		externalCloudProvider,
		externalCloudProviderAzure,
		externalCloudProviderGCP,
		externalCloudProviderExternal,
		privateHostedZoneAWS,
		buildCSIVolumes,
>>>>>>> 50cd01c0
	},
	Disabled: []FeatureGateDescription{},
}

type featureSetBuilder struct {
	forceOn  []FeatureGateDescription
	forceOff []FeatureGateDescription
}

func newDefaultFeatures() *featureSetBuilder {
	return &featureSetBuilder{}
}

func (f *featureSetBuilder) with(forceOn FeatureGateDescription) *featureSetBuilder {
	for _, curr := range f.forceOn {
		if curr.FeatureGateAttributes.Name == forceOn.FeatureGateAttributes.Name {
			panic(fmt.Errorf("coding error: %q enabled twice", forceOn.FeatureGateAttributes.Name))
		}
	}
	f.forceOn = append(f.forceOn, forceOn)
	return f
}

func (f *featureSetBuilder) without(forceOff FeatureGateDescription) *featureSetBuilder {
	for _, curr := range f.forceOff {
		if curr.FeatureGateAttributes.Name == forceOff.FeatureGateAttributes.Name {
			panic(fmt.Errorf("coding error: %q disabled twice", forceOff.FeatureGateAttributes.Name))
		}
	}
	f.forceOff = append(f.forceOff, forceOff)
	return f
}

func (f *featureSetBuilder) isForcedOff(needle FeatureGateDescription) bool {
	for _, forcedOff := range f.forceOff {
		if needle.FeatureGateAttributes.Name == forcedOff.FeatureGateAttributes.Name {
			return true
		}
	}
	return false
}

func (f *featureSetBuilder) isForcedOn(needle FeatureGateDescription) bool {
	for _, forceOn := range f.forceOn {
		if needle.FeatureGateAttributes.Name == forceOn.FeatureGateAttributes.Name {
			return true
		}
	}
	return false
}

func (f *featureSetBuilder) toFeatures(defaultFeatures *FeatureGateEnabledDisabled) *FeatureGateEnabledDisabled {
	finalOn := []FeatureGateDescription{}
	finalOff := []FeatureGateDescription{}

	// only add the default enabled features if they haven't been explicitly set off
	for _, defaultOn := range defaultFeatures.Enabled {
		if !f.isForcedOff(defaultOn) {
			finalOn = append(finalOn, defaultOn)
		}
	}
	for _, currOn := range f.forceOn {
		if f.isForcedOff(currOn) {
			panic("coding error, you can't have features both on and off")
		}
		found := false
		for _, alreadyOn := range finalOn {
			if alreadyOn.FeatureGateAttributes.Name == currOn.FeatureGateAttributes.Name {
				found = true
			}
		}
		if found {
			continue
		}

		finalOn = append(finalOn, currOn)
	}

	// only add the default disabled features if they haven't been explicitly set on
	for _, defaultOff := range defaultFeatures.Disabled {
		if !f.isForcedOn(defaultOff) {
			finalOff = append(finalOff, defaultOff)
		}
	}
	for _, currOff := range f.forceOff {
		finalOff = append(finalOff, currOff)
	}

	return &FeatureGateEnabledDisabled{
		Enabled:  finalOn,
		Disabled: finalOff,
	}
}<|MERGE_RESOLUTION|>--- conflicted
+++ resolved
@@ -163,21 +163,11 @@
 		Disabled: []FeatureGateDescription{},
 	},
 	TechPreviewNoUpgrade: newDefaultFeatures().
-<<<<<<< HEAD
-		with(externalCloudProvider).
-		with(externalCloudProviderGCP).
-=======
 		with(validatingAdmissionPolicy).
->>>>>>> 50cd01c0
 		with(csiDriverSharedResource).
 		with(nodeSwap).
 		with(machineAPIProviderOpenStack).
 		with(insightsConfigAPI).
-<<<<<<< HEAD
-		with(retroactiveDefaultStorageClass).
-		with(pdbUnhealthyPodEvictionPolicy).
-=======
->>>>>>> 50cd01c0
 		with(dynamicResourceAllocation).
 		with(gateGatewayAPI).
 		with(maxUnavailableStatefulSet).
@@ -187,10 +177,6 @@
 		with(vSphereStaticIPs).
 		with(routeExternalCertificate).
 		with(automatedEtcdBackup).
-<<<<<<< HEAD
-		without(machineAPIOperatorDisableMachineHealthCheckController).
-		with(adminNetworkPolicy).
-=======
 		with(vSphereControlPlaneMachineset).
 		without(machineAPIOperatorDisableMachineHealthCheckController).
 		with(adminNetworkPolicy).
@@ -199,7 +185,6 @@
 		with(metricsServer).
 		without(installAlternateInfrastructureAWS).
 		without(clusterAPIInstall).
->>>>>>> 50cd01c0
 		toFeatures(defaultFeatures),
 	LatencySensitive: newDefaultFeatures().
 		toFeatures(defaultFeatures),
@@ -209,12 +194,6 @@
 	Enabled: []FeatureGateDescription{
 		openShiftPodSecurityAdmission,
 		alibabaPlatform, // This is a bug, it should be TechPreviewNoUpgrade. This must be downgraded before 4.14 is shipped.
-<<<<<<< HEAD
-		cloudDualStackNodeIPs,
-		externalCloudProviderAzure,
-		externalCloudProviderExternal,
-		privateHostedZoneAWS,
-=======
 		azureWorkloadIdentity,
 		cloudDualStackNodeIPs,
 		externalCloudProvider,
@@ -223,7 +202,6 @@
 		externalCloudProviderExternal,
 		privateHostedZoneAWS,
 		buildCSIVolumes,
->>>>>>> 50cd01c0
 	},
 	Disabled: []FeatureGateDescription{},
 }
