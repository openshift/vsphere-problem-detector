--- conflicted
+++ resolved
@@ -661,11 +661,7 @@
                                 description: key is the key part of the label. A label key can have a maximum of 63 characters and cannot be empty. Label key must begin with a lowercase letter, and must contain only lowercase letters, numeric characters, and the following special characters `_-`. Label key must not have the reserved prefixes `kubernetes-io` and `openshift-io`.
                                 maxLength: 63
                                 minLength: 1
-<<<<<<< HEAD
-                                pattern: ^[a-z][0-9a-z_-]+$
-=======
                                 pattern: ^[a-z][0-9a-z_-]{0,62}$
->>>>>>> 50cd01c0
                                 type: string
                                 x-kubernetes-validations:
                                   - message: label keys must not start with either `openshift-io` or `kubernetes-io`
@@ -674,11 +670,7 @@
                                 description: value is the value part of the label. A label value can have a maximum of 63 characters and cannot be empty. Value must contain only lowercase letters, numeric characters, and the following special characters `_-`.
                                 maxLength: 63
                                 minLength: 1
-<<<<<<< HEAD
-                                pattern: ^[0-9a-z_-]+$
-=======
                                 pattern: ^[0-9a-z_-]{1,63}$
->>>>>>> 50cd01c0
                                 type: string
                             required:
                               - key
