--- conflicted
+++ resolved
@@ -431,8 +431,5 @@
 	SYS_FUTEX_WAITV                  = 4449
 	SYS_SET_MEMPOLICY_HOME_NODE      = 4450
 	SYS_CACHESTAT                    = 4451
-<<<<<<< HEAD
-=======
 	SYS_FCHMODAT2                    = 4452
->>>>>>> 50cd01c0
 )